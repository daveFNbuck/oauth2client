# Copyright (C) 2010 Google Inc.
#
# Licensed under the Apache License, Version 2.0 (the "License");
# you may not use this file except in compliance with the License.
# You may obtain a copy of the License at
#
#      http://www.apache.org/licenses/LICENSE-2.0
#
# Unless required by applicable law or agreed to in writing, software
# distributed under the License is distributed on an "AS IS" BASIS,
# WITHOUT WARRANTIES OR CONDITIONS OF ANY KIND, either express or implied.
# See the License for the specific language governing permissions and
# limitations under the License.

"""An OAuth 2.0 client.

Tools for interacting with OAuth 2.0 protected resources.
"""

__author__ = 'jcgregorio@google.com (Joe Gregorio)'

import base64
import collections
import copy
import datetime
import json
import logging
import os
import sys
import time
import six
from six.moves import urllib

import httplib2
from oauth2client import GOOGLE_AUTH_URI
from oauth2client import GOOGLE_DEVICE_URI
from oauth2client import GOOGLE_REVOKE_URI
from oauth2client import GOOGLE_TOKEN_URI
from oauth2client import clientsecrets
from oauth2client import util

HAS_OPENSSL = False
HAS_CRYPTO = False
try:
  from oauth2client import crypt
  HAS_CRYPTO = True
  if crypt.OpenSSLVerifier is not None:
    HAS_OPENSSL = True
except ImportError:
  pass

logger = logging.getLogger(__name__)

# Expiry is stored in RFC3339 UTC format
EXPIRY_FORMAT = '%Y-%m-%dT%H:%M:%SZ'

# Which certs to use to validate id_tokens received.
ID_TOKEN_VERIFICATION_CERTS = 'https://www.googleapis.com/oauth2/v1/certs'
# This symbol previously had a typo in the name; we keep the old name
# around for now, but will remove it in the future.
ID_TOKEN_VERIFICATON_CERTS = ID_TOKEN_VERIFICATION_CERTS

# Constant to use for the out of band OAuth 2.0 flow.
OOB_CALLBACK_URN = 'urn:ietf:wg:oauth:2.0:oob'

# Google Data client libraries may need to set this to [401, 403].
REFRESH_STATUS_CODES = [401]

# The value representing user credentials.
AUTHORIZED_USER = 'authorized_user'

# The value representing service account credentials.
SERVICE_ACCOUNT = 'service_account'

# The environment variable pointing the file with local
# Application Default Credentials.
GOOGLE_APPLICATION_CREDENTIALS = 'GOOGLE_APPLICATION_CREDENTIALS'

# The access token along with the seconds in which it expires.
AccessTokenInfo = collections.namedtuple(
    'AccessTokenInfo', ['access_token', 'expires_in'])

class Error(Exception):
  """Base error for this module."""


class FlowExchangeError(Error):
  """Error trying to exchange an authorization grant for an access token."""


class AccessTokenRefreshError(Error):
  """Error trying to refresh an expired access token."""


class TokenRevokeError(Error):
  """Error trying to revoke a token."""


class UnknownClientSecretsFlowError(Error):
  """The client secrets file called for an unknown type of OAuth 2.0 flow. """


class AccessTokenCredentialsError(Error):
  """Having only the access_token means no refresh is possible."""


class VerifyJwtTokenError(Error):
  """Could not retrieve certificates for validation."""


class NonAsciiHeaderError(Error):
  """Header names and values must be ASCII strings."""


class ApplicationDefaultCredentialsError(Error):
  """Error retrieving the Application Default Credentials."""


class OAuth2DeviceCodeError(Error):
  """Error trying to retrieve a device code."""


def _abstract():
  raise NotImplementedError('You need to override this function')


class MemoryCache(object):
  """httplib2 Cache implementation which only caches locally."""

  def __init__(self):
    self.cache = {}

  def get(self, key):
    return self.cache.get(key)

  def set(self, key, value):
    self.cache[key] = value

  def delete(self, key):
    self.cache.pop(key, None)


class Credentials(object):
  """Base class for all Credentials objects.

  Subclasses must define an authorize() method that applies the credentials to
  an HTTP transport.

  Subclasses must also specify a classmethod named 'from_json' that takes a JSON
  string as input and returns an instantiated Credentials object.
  """

  NON_SERIALIZED_MEMBERS = ['store']

  def authorize(self, http):
    """Take an httplib2.Http instance (or equivalent) and authorizes it.

    Authorizes it for the set of credentials, usually by replacing
    http.request() with a method that adds in the appropriate headers and then
    delegates to the original Http.request() method.

    Args:
      http: httplib2.Http, an http object to be used to make the refresh
        request.
    """
    _abstract()

  def refresh(self, http):
    """Forces a refresh of the access_token.

    Args:
      http: httplib2.Http, an http object to be used to make the refresh
        request.
    """
    _abstract()

  def revoke(self, http):
    """Revokes a refresh_token and makes the credentials void.

    Args:
      http: httplib2.Http, an http object to be used to make the revoke
        request.
    """
    _abstract()

  def apply(self, headers):
    """Add the authorization to the headers.

    Args:
      headers: dict, the headers to add the Authorization header to.
    """
    _abstract()

  def _to_json(self, strip):
    """Utility function that creates JSON repr. of a Credentials object.

    Args:
      strip: array, An array of names of members to not include in the JSON.

    Returns:
       string, a JSON representation of this instance, suitable to pass to
       from_json().
    """
    t = type(self)
    d = copy.copy(self.__dict__)
    for member in strip:
      if member in d:
        del d[member]
    if 'token_expiry' in d and isinstance(d['token_expiry'], datetime.datetime):
      d['token_expiry'] = d['token_expiry'].strftime(EXPIRY_FORMAT)
    # Add in information we will need later to reconsistitue this instance.
    d['_class'] = t.__name__
    d['_module'] = t.__module__
    for key, val in d.items():
      if isinstance(val, bytes):
        d[key] = val.decode('utf-8')
    return json.dumps(d)

  def to_json(self):
    """Creating a JSON representation of an instance of Credentials.

    Returns:
       string, a JSON representation of this instance, suitable to pass to
       from_json().
    """
    return self._to_json(Credentials.NON_SERIALIZED_MEMBERS)

  @classmethod
  def new_from_json(cls, s):
    """Utility class method to instantiate a Credentials subclass from a JSON
    representation produced by to_json().

    Args:
      s: string, JSON from to_json().

    Returns:
      An instance of the subclass of Credentials that was serialized with
      to_json().
    """
    if six.PY3 and isinstance(s, bytes):
      s = s.decode('utf-8')
    data = json.loads(s)
    # Find and call the right classmethod from_json() to restore the object.
    module = data['_module']
    try:
      m = __import__(module)
    except ImportError:
      # In case there's an object from the old package structure, update it
      module = module.replace('.googleapiclient', '')
      m = __import__(module)

    m = __import__(module, fromlist=module.split('.')[:-1])
    kls = getattr(m, data['_class'])
    from_json = getattr(kls, 'from_json')
    return from_json(s)

  @classmethod
  def from_json(cls, s):
    """Instantiate a Credentials object from a JSON description of it.

    The JSON should have been produced by calling .to_json() on the object.

    Args:
      data: dict, A deserialized JSON object.

    Returns:
      An instance of a Credentials subclass.
    """
    return Credentials()


class Flow(object):
  """Base class for all Flow objects."""
  pass


class Storage(object):
  """Base class for all Storage objects.

  Store and retrieve a single credential. This class supports locking
  such that multiple processes and threads can operate on a single
  store.
  """

  def acquire_lock(self):
    """Acquires any lock necessary to access this Storage.

    This lock is not reentrant.
    """
    pass

  def release_lock(self):
    """Release the Storage lock.

    Trying to release a lock that isn't held will result in a
    RuntimeError.
    """
    pass

  def locked_get(self):
    """Retrieve credential.

    The Storage lock must be held when this is called.

    Returns:
      oauth2client.client.Credentials
    """
    _abstract()

  def locked_put(self, credentials):
    """Write a credential.

    The Storage lock must be held when this is called.

    Args:
      credentials: Credentials, the credentials to store.
    """
    _abstract()

  def locked_delete(self):
    """Delete a credential.

    The Storage lock must be held when this is called.
    """
    _abstract()

  def get(self):
    """Retrieve credential.

    The Storage lock must *not* be held when this is called.

    Returns:
      oauth2client.client.Credentials
    """
    self.acquire_lock()
    try:
      return self.locked_get()
    finally:
      self.release_lock()

  def put(self, credentials):
    """Write a credential.

    The Storage lock must be held when this is called.

    Args:
      credentials: Credentials, the credentials to store.
    """
    self.acquire_lock()
    try:
      self.locked_put(credentials)
    finally:
      self.release_lock()

  def delete(self):
    """Delete credential.

    Frees any resources associated with storing the credential.
    The Storage lock must *not* be held when this is called.

    Returns:
      None
    """
    self.acquire_lock()
    try:
      return self.locked_delete()
    finally:
      self.release_lock()


def clean_headers(headers):
  """Forces header keys and values to be strings, i.e not unicode.

  The httplib module just concats the header keys and values in a way that may
  make the message header a unicode string, which, if it then tries to
  contatenate to a binary request body may result in a unicode decode error.

  Args:
    headers: dict, A dictionary of headers.

  Returns:
    The same dictionary but with all the keys converted to strings.
  """
  clean = {}
  try:
    for k, v in six.iteritems(headers):
      clean[str(k)] = str(v)
  except UnicodeEncodeError:
    raise NonAsciiHeaderError(k + ': ' + v)
  return clean


def _update_query_params(uri, params):
  """Updates a URI with new query parameters.

  Args:
    uri: string, A valid URI, with potential existing query parameters.
    params: dict, A dictionary of query parameters.

  Returns:
    The same URI but with the new query parameters added.
  """
  parts = urllib.parse.urlparse(uri)
  query_params = dict(urllib.parse.parse_qsl(parts.query))
  query_params.update(params)
  new_parts = parts._replace(query=urllib.parse.urlencode(query_params))
  return urllib.parse.urlunparse(new_parts)


class OAuth2Credentials(Credentials):
  """Credentials object for OAuth 2.0.

  Credentials can be applied to an httplib2.Http object using the authorize()
  method, which then adds the OAuth 2.0 access token to each request.

  OAuth2Credentials objects may be safely pickled and unpickled.
  """

  @util.positional(8)
  def __init__(self, access_token, client_id, client_secret, refresh_token,
               token_expiry, token_uri, user_agent, revoke_uri=None,
               id_token=None, token_response=None):
    """Create an instance of OAuth2Credentials.

    This constructor is not usually called by the user, instead
    OAuth2Credentials objects are instantiated by the OAuth2WebServerFlow.

    Args:
      access_token: string, access token.
      client_id: string, client identifier.
      client_secret: string, client secret.
      refresh_token: string, refresh token.
      token_expiry: datetime, when the access_token expires.
      token_uri: string, URI of token endpoint.
      user_agent: string, The HTTP User-Agent to provide for this application.
      revoke_uri: string, URI for revoke endpoint. Defaults to None; a token
        can't be revoked if this is None.
      id_token: object, The identity of the resource owner.
      token_response: dict, the decoded response to the token request. None
        if a token hasn't been requested yet. Stored because some providers
        (e.g. wordpress.com) include extra fields that clients may want.

    Notes:
      store: callable, A callable that when passed a Credential
        will store the credential back to where it came from.
        This is needed to store the latest access_token if it
        has expired and been refreshed.
    """
    self.access_token = access_token
    self.client_id = client_id
    self.client_secret = client_secret
    self.refresh_token = refresh_token
    self.store = None
    self.token_expiry = token_expiry
    self.token_uri = token_uri
    self.user_agent = user_agent
    self.revoke_uri = revoke_uri
    self.id_token = id_token
    self.token_response = token_response

    # True if the credentials have been revoked or expired and can't be
    # refreshed.
    self.invalid = False

  def authorize(self, http):
    """Authorize an httplib2.Http instance with these credentials.

    The modified http.request method will add authentication headers to each
    request and will refresh access_tokens when a 401 is received on a
    request. In addition the http.request method has a credentials property,
    http.request.credentials, which is the Credentials object that authorized
    it.

    Args:
       http: An instance of httplib2.Http
         or something that acts like it.

    Returns:
       A modified instance of http that was passed in.

    Example:

      h = httplib2.Http()
      h = credentials.authorize(h)

    You can't create a new OAuth subclass of httplib2.Authentication
    because it never gets passed the absolute URI, which is needed for
    signing. So instead we have to overload 'request' with a closure
    that adds in the Authorization header and then calls the original
    version of 'request()'.
    """
    request_orig = http.request

    # The closure that will replace 'httplib2.Http.request'.
    @util.positional(1)
    def new_request(uri, method='GET', body=None, headers=None,
                    redirections=httplib2.DEFAULT_MAX_REDIRECTS,
                    connection_type=None):
      if not self.access_token:
        logger.info('Attempting refresh to obtain initial access_token')
        self._refresh(request_orig)

      # Clone and modify the request headers to add the appropriate
      # Authorization header.
      if headers is None:
        headers = {}
      else:
        headers = dict(headers)
      self.apply(headers)

      if self.user_agent is not None:
        if 'user-agent' in headers:
          headers['user-agent'] = self.user_agent + ' ' + headers['user-agent']
        else:
          headers['user-agent'] = self.user_agent

      resp, content = request_orig(uri, method, body, clean_headers(headers),
                                   redirections, connection_type)

      if resp.status in REFRESH_STATUS_CODES:
        logger.info('Refreshing due to a %s' % str(resp.status))
        self._refresh(request_orig)
        self.apply(headers)
        return request_orig(uri, method, body, clean_headers(headers),
                            redirections, connection_type)
      else:
        return (resp, content)

    # Replace the request method with our own closure.
    http.request = new_request

    # Set credentials as a property of the request method.
    setattr(http.request, 'credentials', self)

    return http

  def refresh(self, http):
    """Forces a refresh of the access_token.

    Args:
      http: httplib2.Http, an http object to be used to make the refresh
        request.
    """
    self._refresh(http.request)

  def revoke(self, http):
    """Revokes a refresh_token and makes the credentials void.

    Args:
      http: httplib2.Http, an http object to be used to make the revoke
        request.
    """
    self._revoke(http.request)

  def apply(self, headers):
    """Add the authorization to the headers.

    Args:
      headers: dict, the headers to add the Authorization header to.
    """
    headers['Authorization'] = 'Bearer ' + self.access_token

  def to_json(self):
    return self._to_json(Credentials.NON_SERIALIZED_MEMBERS)

  @classmethod
  def from_json(cls, s):
    """Instantiate a Credentials object from a JSON description of it. The JSON
    should have been produced by calling .to_json() on the object.

    Args:
      data: dict, A deserialized JSON object.

    Returns:
      An instance of a Credentials subclass.
    """
    if six.PY3 and isinstance(s, bytes):
      s = s.decode('utf-8')
    data = json.loads(s)
    if 'token_expiry' in data and not isinstance(data['token_expiry'],
        datetime.datetime):
      try:
        data['token_expiry'] = datetime.datetime.strptime(
            data['token_expiry'], EXPIRY_FORMAT)
      except:
        data['token_expiry'] = None
    retval = cls(
        data['access_token'],
        data['client_id'],
        data['client_secret'],
        data['refresh_token'],
        data['token_expiry'],
        data['token_uri'],
        data['user_agent'],
        revoke_uri=data.get('revoke_uri', None),
        id_token=data.get('id_token', None),
        token_response=data.get('token_response', None))
    retval.invalid = data['invalid']
    return retval

  @property
  def access_token_expired(self):
    """True if the credential is expired or invalid.

    If the token_expiry isn't set, we assume the token doesn't expire.
    """
    if self.invalid:
      return True

    if not self.token_expiry:
      return False

    now = datetime.datetime.utcnow()
    if now >= self.token_expiry:
      logger.info('access_token is expired. Now: %s, token_expiry: %s',
                  now, self.token_expiry)
      return True
    return False

  def get_access_token(self, http=None):
    """Return the access token and its expiration information.

    If the token does not exist, get one.
    If the token expired, refresh it.
    """
    if not self.access_token or self.access_token_expired:
      if not http:
        http = httplib2.Http()
      self.refresh(http)
    return AccessTokenInfo(access_token=self.access_token,
                           expires_in=self._expires_in())

  def set_store(self, store):
    """Set the Storage for the credential.

    Args:
      store: Storage, an implementation of Storage object.
        This is needed to store the latest access_token if it
        has expired and been refreshed. This implementation uses
        locking to check for updates before updating the
        access_token.
    """
    self.store = store

  def _expires_in(self):
    """Return the number of seconds until this token expires.

    If token_expiry is in the past, this method will return 0, meaning the
    token has already expired.
    If token_expiry is None, this method will return None. Note that returning
    0 in such a case would not be fair: the token may still be valid;
    we just don't know anything about it.
    """
    if self.token_expiry:
      now = datetime.datetime.utcnow()
      if self.token_expiry > now:
        time_delta = self.token_expiry - now
        # TODO(orestica): return time_delta.total_seconds()
        # once dropping support for Python 2.6
        return time_delta.days * 86400 + time_delta.seconds
      else:
        return 0

  def _updateFromCredential(self, other):
    """Update this Credential from another instance."""
    self.__dict__.update(other.__getstate__())

  def __getstate__(self):
    """Trim the state down to something that can be pickled."""
    d = copy.copy(self.__dict__)
    del d['store']
    return d

  def __setstate__(self, state):
    """Reconstitute the state of the object from being pickled."""
    self.__dict__.update(state)
    self.store = None

  def _generate_refresh_request_body(self):
    """Generate the body that will be used in the refresh request."""
    body = urllib.parse.urlencode({
        'grant_type': 'refresh_token',
        'client_id': self.client_id,
        'client_secret': self.client_secret,
        'refresh_token': self.refresh_token,
        })
    return body

  def _generate_refresh_request_headers(self):
    """Generate the headers that will be used in the refresh request."""
    headers = {
        'content-type': 'application/x-www-form-urlencoded',
    }

    if self.user_agent is not None:
      headers['user-agent'] = self.user_agent

    return headers

  def _refresh(self, http_request):
    """Refreshes the access_token.

    This method first checks by reading the Storage object if available.
    If a refresh is still needed, it holds the Storage lock until the
    refresh is completed.

    Args:
      http_request: callable, a callable that matches the method signature of
        httplib2.Http.request, used to make the refresh request.

    Raises:
      AccessTokenRefreshError: When the refresh fails.
    """
    if not self.store:
      self._do_refresh_request(http_request)
    else:
      self.store.acquire_lock()
      try:
        new_cred = self.store.locked_get()
        if (new_cred and not new_cred.invalid and
            new_cred.access_token != self.access_token):
          logger.info('Updated access_token read from Storage')
          self._updateFromCredential(new_cred)
        else:
          self._do_refresh_request(http_request)
      finally:
        self.store.release_lock()

  def _do_refresh_request(self, http_request):
    """Refresh the access_token using the refresh_token.

    Args:
      http_request: callable, a callable that matches the method signature of
        httplib2.Http.request, used to make the refresh request.

    Raises:
      AccessTokenRefreshError: When the refresh fails.
    """
    body = self._generate_refresh_request_body()
    headers = self._generate_refresh_request_headers()

    logger.info('Refreshing access_token')
    resp, content = http_request(
        self.token_uri, method='POST', body=body, headers=headers)
    if six.PY3:
      content = content.decode('utf-8')
    if resp.status == 200:
      d = json.loads(content)
      self.token_response = d
      self.access_token = d['access_token']
      self.refresh_token = d.get('refresh_token', self.refresh_token)
      if 'expires_in' in d:
        self.token_expiry = datetime.timedelta(
            seconds=int(d['expires_in'])) + datetime.datetime.utcnow()
      else:
        self.token_expiry = None
      # On temporary refresh errors, the user does not actually have to
      # re-authorize, so we unflag here.
      self.invalid = False
      if self.store:
        self.store.locked_put(self)
    else:
      # An {'error':...} response body means the token is expired or revoked,
      # so we flag the credentials as such.
      logger.info('Failed to retrieve access token: %s' % content)
      error_msg = 'Invalid response %s.' % resp['status']
      try:
        d = json.loads(content)
        if 'error' in d:
          error_msg = d['error']
          self.invalid = True
          if self.store:
            self.store.locked_put(self)
      except (TypeError, ValueError):
        pass
      raise AccessTokenRefreshError(error_msg)

  def _revoke(self, http_request):
    """Revokes the refresh_token and deletes the store if available.

    Args:
      http_request: callable, a callable that matches the method signature of
        httplib2.Http.request, used to make the revoke request.
    """
    self._do_revoke(http_request, self.refresh_token)

  def _do_revoke(self, http_request, token):
    """Revokes the credentials and deletes the store if available.

    Args:
      http_request: callable, a callable that matches the method signature of
        httplib2.Http.request, used to make the refresh request.
      token: A string used as the token to be revoked. Can be either an
        access_token or refresh_token.

    Raises:
      TokenRevokeError: If the revoke request does not return with a 200 OK.
    """
    logger.info('Revoking token')
    query_params = {'token': token}
    token_revoke_uri = _update_query_params(self.revoke_uri, query_params)
    resp, content = http_request(token_revoke_uri)
    if resp.status == 200:
      self.invalid = True
    else:
      error_msg = 'Invalid response %s.' % resp.status
      try:
        d = json.loads(content)
        if 'error' in d:
          error_msg = d['error']
      except (TypeError, ValueError):
        pass
      raise TokenRevokeError(error_msg)

    if self.store:
      self.store.delete()


class AccessTokenCredentials(OAuth2Credentials):
  """Credentials object for OAuth 2.0.

  Credentials can be applied to an httplib2.Http object using the
  authorize() method, which then signs each request from that object
  with the OAuth 2.0 access token. This set of credentials is for the
  use case where you have acquired an OAuth 2.0 access_token from
  another place such as a JavaScript client or another web
  application, and wish to use it from Python. Because only the
  access_token is present it can not be refreshed and will in time
  expire.

  AccessTokenCredentials objects may be safely pickled and unpickled.

  Usage:
    credentials = AccessTokenCredentials('<an access token>',
      'my-user-agent/1.0')
    http = httplib2.Http()
    http = credentials.authorize(http)

  Exceptions:
    AccessTokenCredentialsExpired: raised when the access_token expires or is
      revoked.
  """

  def __init__(self, access_token, user_agent, revoke_uri=None):
    """Create an instance of OAuth2Credentials

    This is one of the few types if Credentials that you should contrust,
    Credentials objects are usually instantiated by a Flow.

    Args:
      access_token: string, access token.
      user_agent: string, The HTTP User-Agent to provide for this application.
      revoke_uri: string, URI for revoke endpoint. Defaults to None; a token
        can't be revoked if this is None.
    """
    super(AccessTokenCredentials, self).__init__(
        access_token,
        None,
        None,
        None,
        None,
        None,
        user_agent,
        revoke_uri=revoke_uri)


  @classmethod
  def from_json(cls, s):
    if six.PY3 and isinstance(s, bytes):
      s = s.decode('utf-8')
    data = json.loads(s)
    retval = AccessTokenCredentials(
      data['access_token'],
      data['user_agent'])
    return retval

  def _refresh(self, http_request):
    raise AccessTokenCredentialsError(
        'The access_token is expired or invalid and can\'t be refreshed.')

  def _revoke(self, http_request):
    """Revokes the access_token and deletes the store if available.

    Args:
      http_request: callable, a callable that matches the method signature of
        httplib2.Http.request, used to make the revoke request.
    """
    self._do_revoke(http_request, self.access_token)


_env_name = None


def _get_environment(urlopen=None):
  """Detect the environment the code is being run on."""

  global _env_name

  if _env_name:
    return _env_name

  server_software = os.environ.get('SERVER_SOFTWARE', '')
  if server_software.startswith('Google App Engine/'):
    _env_name = 'GAE_PRODUCTION'
  elif server_software.startswith('Development/'):
    _env_name = 'GAE_LOCAL'
  else:
    try:
      if urlopen is None:
        urlopen = urllib.request.urlopen
      response = urlopen('http://metadata.google.internal')
      if any('Metadata-Flavor: Google' in h for h in response.info().headers):
        _env_name = 'GCE_PRODUCTION'
      else:
        _env_name = 'UNKNOWN'
    except urllib.error.URLError:
      _env_name = 'UNKNOWN'

  return _env_name


class GoogleCredentials(OAuth2Credentials):
  """Application Default Credentials for use in calling Google APIs.

  The Application Default Credentials are being constructed as a function of
  the environment where the code is being run.
  More details can be found on this page:
  https://developers.google.com/accounts/docs/application-default-credentials

  Here is an example of how to use the Application Default Credentials for a
  service that requires authentication:

  <code>
  from googleapiclient.discovery import build
  from oauth2client.client import GoogleCredentials

  PROJECT = 'bamboo-machine-422'  # replace this with one of your projects
  ZONE = 'us-central1-a'          # replace this with the zone you care about

  credentials = GoogleCredentials.get_application_default()
  service = build('compute', 'v1', credentials=credentials)

  request = service.instances().list(project=PROJECT, zone=ZONE)
  response = request.execute()

  print(response)
  </code>

  A service that does not require authentication does not need credentials
  to be passed in:

  <code>
  from googleapiclient.discovery import build

  service = build('discovery', 'v1')

  request = service.apis().list()
  response = request.execute()

  print(response)
  </code>
  """

  def __init__(self, access_token, client_id, client_secret, refresh_token,
               token_expiry, token_uri, user_agent,
               revoke_uri=GOOGLE_REVOKE_URI):
    """Create an instance of GoogleCredentials.

    This constructor is not usually called by the user, instead
    GoogleCredentials objects are instantiated by
    GoogleCredentials.from_stream() or
    GoogleCredentials.get_application_default().

    Args:
      access_token: string, access token.
      client_id: string, client identifier.
      client_secret: string, client secret.
      refresh_token: string, refresh token.
      token_expiry: datetime, when the access_token expires.
      token_uri: string, URI of token endpoint.
      user_agent: string, The HTTP User-Agent to provide for this application.
      revoke_uri: string, URI for revoke endpoint.
        Defaults to GOOGLE_REVOKE_URI; a token can't be revoked if this is None.
    """
    super(GoogleCredentials, self).__init__(
        access_token, client_id, client_secret, refresh_token, token_expiry,
        token_uri, user_agent, revoke_uri=revoke_uri)

  def create_scoped_required(self):
    """Whether this Credentials object is scopeless.

    create_scoped(scopes) method needs to be called in order to create
    a Credentials object for API calls.
    """
    return False

  def create_scoped(self, scopes):
    """Create a Credentials object for the given scopes.

    The Credentials type is preserved.
    """
    return self

  @property
  def serialization_data(self):
    """Get the fields and their values identifying the current credentials."""
    return {
        'type': 'authorized_user',
        'client_id': self.client_id,
        'client_secret': self.client_secret,
        'refresh_token': self.refresh_token
    }

  @staticmethod
  def get_application_default():
    """Get the Application Default Credentials for the current environment.

    Exceptions:
      ApplicationDefaultCredentialsError: raised when the credentials fail
                                          to be retrieved.
    """

    _env_name = _get_environment()

    if _env_name in ('GAE_PRODUCTION', 'GAE_LOCAL'):
      # if we are running inside Google App Engine
      # there is no need to look for credentials in local files
      application_default_credential_filename = None
      well_known_file = None
    else:
      application_default_credential_filename = _get_environment_variable_file()
      well_known_file = _get_well_known_file()
      if not os.path.isfile(well_known_file):
        well_known_file = None

    if application_default_credential_filename:
      try:
        return _get_application_default_credential_from_file(
            application_default_credential_filename)
      except (ApplicationDefaultCredentialsError, ValueError) as error:
        extra_help = (' (pointed to by ' + GOOGLE_APPLICATION_CREDENTIALS +
                      ' environment variable)')
        _raise_exception_for_reading_json(
            application_default_credential_filename, extra_help, error)
    elif well_known_file:
      try:
        return _get_application_default_credential_from_file(well_known_file)
      except (ApplicationDefaultCredentialsError, ValueError) as error:
        extra_help = (' (produced automatically when running'
                      ' "gcloud auth login" command)')
        _raise_exception_for_reading_json(well_known_file, extra_help, error)
    elif _env_name in ('GAE_PRODUCTION', 'GAE_LOCAL'):
      return _get_application_default_credential_GAE()
    elif _env_name == 'GCE_PRODUCTION':
      return _get_application_default_credential_GCE()
    else:
      raise ApplicationDefaultCredentialsError(
          "The Application Default Credentials are not available. They are "
          "available if running in Google Compute Engine.  Otherwise, the "
          " environment variable " + GOOGLE_APPLICATION_CREDENTIALS +
          " must be defined pointing to a file defining the credentials. "
          "See https://developers.google.com/accounts/docs/application-default-"
          "credentials for more information.")

  @staticmethod
  def from_stream(credential_filename):
    """Create a Credentials object by reading the information from a given file.

    It returns an object of type GoogleCredentials.

    Args:
      credential_filename: the path to the file from where the credentials
        are to be read

    Exceptions:
      ApplicationDefaultCredentialsError: raised when the credentials fail
                                          to be retrieved.
    """

    if credential_filename and os.path.isfile(credential_filename):
      try:
        return _get_application_default_credential_from_file(
            credential_filename)
      except (ApplicationDefaultCredentialsError, ValueError) as error:
        extra_help = ' (provided as parameter to the from_stream() method)'
        _raise_exception_for_reading_json(credential_filename,
                                          extra_help,
                                          error)
    else:
      raise ApplicationDefaultCredentialsError(
          'The parameter passed to the from_stream() '
          'method should point to a file.')


def save_to_well_known_file(credentials, well_known_file=None):
  """Save the provided GoogleCredentials to the well known file.

  Args:
    credentials:
      the credentials to be saved to the well known file;
      it should be an instance of GoogleCredentials
    well_known_file:
      the name of the file where the credentials are to be saved;
      this parameter is supposed to be used for testing only
  """
  # TODO(orestica): move this method to tools.py
  # once the argparse import gets fixed (it is not present in Python 2.6)

  if well_known_file is None:
    well_known_file = _get_well_known_file()

  credentials_data = credentials.serialization_data

  with open(well_known_file, 'w') as f:
    json.dump(credentials_data, f, sort_keys=True, indent=2)


def _get_environment_variable_file():
  application_default_credential_filename = (
      os.environ.get(GOOGLE_APPLICATION_CREDENTIALS,
                     None))

  if application_default_credential_filename:
    if os.path.isfile(application_default_credential_filename):
      return application_default_credential_filename
    else:
      raise ApplicationDefaultCredentialsError(
          'File ' + application_default_credential_filename + ' (pointed by ' +
          GOOGLE_APPLICATION_CREDENTIALS +
          ' environment variable) does not exist!')


def _get_well_known_file():
  """Get the well known file produced by command 'gcloud auth login'."""
  # TODO(orestica): Revisit this method once gcloud provides a better way
  # of pinpointing the exact location of the file.

  WELL_KNOWN_CREDENTIALS_FILE = 'application_default_credentials.json'
  CLOUDSDK_CONFIG_DIRECTORY = 'gcloud'

  if os.name == 'nt':
    try:
      default_config_path = os.path.join(os.environ['APPDATA'],
                                         CLOUDSDK_CONFIG_DIRECTORY)
    except KeyError:
      # This should never happen unless someone is really messing with things.
      drive = os.environ.get('SystemDrive', 'C:')
      default_config_path = os.path.join(drive, '\\', CLOUDSDK_CONFIG_DIRECTORY)
  else:
    default_config_path = os.path.join(os.path.expanduser('~'),
                                       '.config',
                                       CLOUDSDK_CONFIG_DIRECTORY)

  default_config_path = os.path.join(default_config_path,
                                     WELL_KNOWN_CREDENTIALS_FILE)

  return default_config_path


def _get_application_default_credential_from_file(
    application_default_credential_filename):
  """Build the Application Default Credentials from file."""

  from oauth2client import service_account

  # read the credentials from the file
  with open(application_default_credential_filename) as (
      application_default_credential):
    client_credentials = json.load(application_default_credential)

  credentials_type = client_credentials.get('type')
  if credentials_type == AUTHORIZED_USER:
    required_fields = set(['client_id', 'client_secret', 'refresh_token'])
  elif credentials_type == SERVICE_ACCOUNT:
    required_fields = set(['client_id', 'client_email', 'private_key_id',
                           'private_key'])
  else:
    raise ApplicationDefaultCredentialsError(
        "'type' field should be defined (and have one of the '" +
        AUTHORIZED_USER + "' or '" + SERVICE_ACCOUNT + "' values)")

  missing_fields = required_fields.difference(client_credentials.keys())

  if missing_fields:
    _raise_exception_for_missing_fields(missing_fields)

  if client_credentials['type'] == AUTHORIZED_USER:
    return GoogleCredentials(
        access_token=None,
        client_id=client_credentials['client_id'],
        client_secret=client_credentials['client_secret'],
        refresh_token=client_credentials['refresh_token'],
        token_expiry=None,
        token_uri=GOOGLE_TOKEN_URI,
        user_agent='Python client library')
  else:  # client_credentials['type'] == SERVICE_ACCOUNT
    return service_account._ServiceAccountCredentials(
        service_account_id=client_credentials['client_id'],
        service_account_email=client_credentials['client_email'],
        private_key_id=client_credentials['private_key_id'],
        private_key_pkcs8_text=client_credentials['private_key'],
        scopes=[])


def _raise_exception_for_missing_fields(missing_fields):
  raise ApplicationDefaultCredentialsError(
      'The following field(s) must be defined: ' + ', '.join(missing_fields))


def _raise_exception_for_reading_json(credential_file,
                                      extra_help,
                                      error):
  raise ApplicationDefaultCredentialsError(
      'An error was encountered while reading json file: '+
      credential_file + extra_help + ': ' + str(error))


def _get_application_default_credential_GAE():
  from oauth2client.appengine import AppAssertionCredentials

  return AppAssertionCredentials([])


def _get_application_default_credential_GCE():
  from oauth2client.gce import AppAssertionCredentials

  return AppAssertionCredentials([])


class AssertionCredentials(GoogleCredentials):
  """Abstract Credentials object used for OAuth 2.0 assertion grants.

  This credential does not require a flow to instantiate because it
  represents a two legged flow, and therefore has all of the required
  information to generate and refresh its own access tokens. It must
  be subclassed to generate the appropriate assertion string.

  AssertionCredentials objects may be safely pickled and unpickled.
  """

  @util.positional(2)
  def __init__(self, assertion_type, user_agent=None,
               token_uri=GOOGLE_TOKEN_URI,
               revoke_uri=GOOGLE_REVOKE_URI,
               **unused_kwargs):
    """Constructor for AssertionFlowCredentials.

    Args:
      assertion_type: string, assertion type that will be declared to the auth
        server
      user_agent: string, The HTTP User-Agent to provide for this application.
      token_uri: string, URI for token endpoint. For convenience
        defaults to Google's endpoints but any OAuth 2.0 provider can be used.
      revoke_uri: string, URI for revoke endpoint.
    """
    super(AssertionCredentials, self).__init__(
        None,
        None,
        None,
        None,
        None,
        token_uri,
        user_agent,
        revoke_uri=revoke_uri)
    self.assertion_type = assertion_type

  def _generate_refresh_request_body(self):
    assertion = self._generate_assertion()

    body = urllib.parse.urlencode({
        'assertion': assertion,
        'grant_type': 'urn:ietf:params:oauth:grant-type:jwt-bearer',
        })

    return body

  def _generate_assertion(self):
    """Generate the assertion string that will be used in the access token
    request.
    """
    _abstract()

  def _revoke(self, http_request):
    """Revokes the access_token and deletes the store if available.

    Args:
      http_request: callable, a callable that matches the method signature of
        httplib2.Http.request, used to make the revoke request.
    """
    self._do_revoke(http_request, self.access_token)


if HAS_CRYPTO:
  # PyOpenSSL and PyCrypto are not prerequisites for oauth2client, so if it is
  # missing then don't create the SignedJwtAssertionCredentials or the
  # verify_id_token() method.

  class SignedJwtAssertionCredentials(AssertionCredentials):
    """Credentials object used for OAuth 2.0 Signed JWT assertion grants.

    This credential does not require a flow to instantiate because it represents
    a two legged flow, and therefore has all of the required information to
    generate and refresh its own access tokens.

    SignedJwtAssertionCredentials requires either PyOpenSSL, or PyCrypto 2.6 or
    later. For App Engine you may also consider using AppAssertionCredentials.
    """

    MAX_TOKEN_LIFETIME_SECS = 3600  # 1 hour in seconds

    @util.positional(4)
    def __init__(self,
        service_account_name,
        private_key,
        scope,
        private_key_password='notasecret',
        user_agent=None,
        token_uri=GOOGLE_TOKEN_URI,
        revoke_uri=GOOGLE_REVOKE_URI,
        **kwargs):
      """Constructor for SignedJwtAssertionCredentials.

      Args:
        service_account_name: string, id for account, usually an email address.
        private_key: string, private key in PKCS12 or PEM format.
        scope: string or iterable of strings, scope(s) of the credentials being
          requested.
        private_key_password: string, password for private_key, unused if
          private_key is in PEM format.
        user_agent: string, HTTP User-Agent to provide for this application.
        token_uri: string, URI for token endpoint. For convenience
          defaults to Google's endpoints but any OAuth 2.0 provider can be used.
        revoke_uri: string, URI for revoke endpoint.
        kwargs: kwargs, Additional parameters to add to the JWT token, for
          example sub=joe@xample.org."""

      super(SignedJwtAssertionCredentials, self).__init__(
          None,
          user_agent=user_agent,
          token_uri=token_uri,
          revoke_uri=revoke_uri,
          )

      self.scope = util.scopes_to_string(scope)

      # Keep base64 encoded so it can be stored in JSON.
      self.private_key = base64.b64encode(private_key)
      if isinstance(self.private_key, six.text_type):
        self.private_key = self.private_key.encode('utf-8')

      self.private_key_password = private_key_password
      self.service_account_name = service_account_name
      self.kwargs = kwargs

    @classmethod
    def from_json(cls, s):
      if six.PY3 and isinstance(s, bytes):
        s = s.decode('utf-8')
      data = json.loads(s)
      retval = SignedJwtAssertionCredentials(
          data['service_account_name'],
          base64.b64decode(data['private_key']),
          data['scope'],
          private_key_password=data['private_key_password'],
          user_agent=data['user_agent'],
          token_uri=data['token_uri'],
          **data['kwargs']
          )
      retval.invalid = data['invalid']
      retval.access_token = data['access_token']
      return retval

    def _generate_assertion(self):
      """Generate the assertion that will be used in the request."""
      now = int(time.time())
      payload = {
          'aud': self.token_uri,
          'scope': self.scope,
          'iat': now,
          'exp': now + SignedJwtAssertionCredentials.MAX_TOKEN_LIFETIME_SECS,
          'iss': self.service_account_name
      }
      payload.update(self.kwargs)
      logger.debug(str(payload))

      private_key = base64.b64decode(self.private_key)
      return crypt.make_signed_jwt(crypt.Signer.from_string(
          private_key, self.private_key_password), payload)

  # Only used in verify_id_token(), which is always calling to the same URI
  # for the certs.
  _cached_http = httplib2.Http(MemoryCache())

  @util.positional(2)
  def verify_id_token(id_token, audience, http=None,
                      cert_uri=ID_TOKEN_VERIFICATION_CERTS):
    """Verifies a signed JWT id_token.

    This function requires PyOpenSSL and because of that it does not work on
    App Engine.

    Args:
      id_token: string, A Signed JWT.
      audience: string, The audience 'aud' that the token should be for.
      http: httplib2.Http, instance to use to make the HTTP request. Callers
        should supply an instance that has caching enabled.
      cert_uri: string, URI of the certificates in JSON format to
        verify the JWT against.

    Returns:
      The deserialized JSON in the JWT.

    Raises:
      oauth2client.crypt.AppIdentityError if the JWT fails to verify.
    """
    if http is None:
      http = _cached_http

    resp, content = http.request(cert_uri)

    if resp.status == 200:
      certs = json.loads(content.decode('utf-8'))
      return crypt.verify_signed_jwt_with_certs(id_token, certs, audience)
    else:
      raise VerifyJwtTokenError('Status code: %d' % resp.status)


def _urlsafe_b64decode(b64string):
  # Guard against unicode strings, which base64 can't handle.
  if isinstance(b64string, six.text_type):
    b64string = b64string.encode('ascii')
  padded = b64string + '=' * (4 - len(b64string) % 4)
  return base64.urlsafe_b64decode(padded)


def _extract_id_token(id_token):
  """Extract the JSON payload from a JWT.

  Does the extraction w/o checking the signature.

  Args:
    id_token: string, OAuth 2.0 id_token.

  Returns:
    object, The deserialized JSON payload.
  """
  segments = id_token.split('.')

  if (len(segments) != 3):
    raise VerifyJwtTokenError(
      'Wrong number of segments in token: %s' % id_token)

  return json.loads(_urlsafe_b64decode(segments[1]))


def _parse_exchange_token_response(content):
  """Parses response of an exchange token request.

  Most providers return JSON but some (e.g. Facebook) return a
  url-encoded string.

  Args:
    content: The body of a response

  Returns:
    Content as a dictionary object. Note that the dict could be empty,
    i.e. {}. That basically indicates a failure.
  """
  resp = {}
  try:
    resp = json.loads(content)
  except Exception:
    # different JSON libs raise different exceptions,
    # so we just do a catch-all here
    resp = dict(urllib.parse.parse_qsl(content))

  # some providers respond with 'expires', others with 'expires_in'
  if resp and 'expires' in resp:
    resp['expires_in'] = resp.pop('expires')

  return resp


@util.positional(4)
def credentials_from_code(client_id, client_secret, scope, code,
                          redirect_uri='postmessage', http=None,
                          user_agent=None, token_uri=GOOGLE_TOKEN_URI,
                          auth_uri=GOOGLE_AUTH_URI,
                          revoke_uri=GOOGLE_REVOKE_URI,
                          device_uri=GOOGLE_DEVICE_URI):
  """Exchanges an authorization code for an OAuth2Credentials object.

  Args:
    client_id: string, client identifier.
    client_secret: string, client secret.
    scope: string or iterable of strings, scope(s) to request.
    code: string, An authroization code, most likely passed down from
      the client
    redirect_uri: string, this is generally set to 'postmessage' to match the
      redirect_uri that the client specified
    http: httplib2.Http, optional http instance to use to do the fetch
    token_uri: string, URI for token endpoint. For convenience
      defaults to Google's endpoints but any OAuth 2.0 provider can be used.
    auth_uri: string, URI for authorization endpoint. For convenience
      defaults to Google's endpoints but any OAuth 2.0 provider can be used.
    revoke_uri: string, URI for revoke endpoint. For convenience
      defaults to Google's endpoints but any OAuth 2.0 provider can be used.
    device_uri: string, URI for device authorization endpoint. For convenience
      defaults to Google's endpoints but any OAuth 2.0 provider can be used.

  Returns:
    An OAuth2Credentials object.

  Raises:
    FlowExchangeError if the authorization code cannot be exchanged for an
     access token
  """
  flow = OAuth2WebServerFlow(client_id, client_secret, scope,
                             redirect_uri=redirect_uri, user_agent=user_agent,
                             auth_uri=auth_uri, token_uri=token_uri,
                             revoke_uri=revoke_uri, device_uri=device_uri)

  credentials = flow.step2_exchange(code, http=http)
  return credentials


@util.positional(3)
def credentials_from_clientsecrets_and_code(filename, scope, code,
                                            message = None,
                                            redirect_uri='postmessage',
                                            http=None,
                                            cache=None,
                                            device_uri=None):
  """Returns OAuth2Credentials from a clientsecrets file and an auth code.

  Will create the right kind of Flow based on the contents of the clientsecrets
  file or will raise InvalidClientSecretsError for unknown types of Flows.

  Args:
    filename: string, File name of clientsecrets.
    scope: string or iterable of strings, scope(s) to request.
    code: string, An authorization code, most likely passed down from
      the client
    message: string, A friendly string to display to the user if the
      clientsecrets file is missing or invalid. If message is provided then
      sys.exit will be called in the case of an error. If message in not
      provided then clientsecrets.InvalidClientSecretsError will be raised.
    redirect_uri: string, this is generally set to 'postmessage' to match the
      redirect_uri that the client specified
    http: httplib2.Http, optional http instance to use to do the fetch
    cache: An optional cache service client that implements get() and set()
      methods. See clientsecrets.loadfile() for details.
    device_uri: string, OAuth 2.0 device authorization endpoint

  Returns:
    An OAuth2Credentials object.

  Raises:
    FlowExchangeError if the authorization code cannot be exchanged for an
     access token
    UnknownClientSecretsFlowError if the file describes an unknown kind of Flow.
    clientsecrets.InvalidClientSecretsError if the clientsecrets file is
      invalid.
  """
  flow = flow_from_clientsecrets(filename, scope, message=message, cache=cache,
                                 redirect_uri=redirect_uri, device_uri=device_uri)
  credentials = flow.step2_exchange(code, http=http)
  return credentials


class DeviceFlowInfo(collections.namedtuple('DeviceFlowInfo', (
    'device_code', 'user_code', 'interval', 'verification_url',
    'user_code_expiry'))):
  """Intermediate information the OAuth2 for devices flow."""

  @classmethod
  def FromResponse(cls, response):
    """Create a DeviceFlowInfo from a server response.

    The response should be a dict containing entries as described
    here:
      http://tools.ietf.org/html/draft-ietf-oauth-v2-05#section-3.7.1
    """
    # device_code, user_code, and verification_url are required.
    kwargs = {
        'device_code': response['device_code'],
        'user_code': response['user_code'],
    }
    # The response may list the verification address as either
    # verification_url or verification_uri, so we check for both.
    verification_url = response.get(
        'verification_url', response.get('verification_uri'))
    if verification_url is None:
      raise OAuth2DeviceCodeError(
          'No verification_url provided in server response')
    kwargs['verification_url'] = verification_url
    # expires_in and interval are optional.
    kwargs.update({
        'interval': response.get('interval'),
        'user_code_expiry': None,
    })
    if 'expires_in' in response:
      kwargs['user_code_expiry'] = datetime.datetime.now() + datetime.timedelta(
          seconds=int(response['expires_in']))

    return cls(**kwargs)

class OAuth2WebServerFlow(Flow):
  """Does the Web Server Flow for OAuth 2.0.

  OAuth2WebServerFlow objects may be safely pickled and unpickled.
  """

  @util.positional(4)
  def __init__(self, client_id, client_secret, scope,
               redirect_uri=None,
               user_agent=None,
               auth_uri=GOOGLE_AUTH_URI,
               token_uri=GOOGLE_TOKEN_URI,
               revoke_uri=GOOGLE_REVOKE_URI,
               login_hint=None,
               device_uri=GOOGLE_DEVICE_URI,
               **kwargs):
    """Constructor for OAuth2WebServerFlow.

    The kwargs argument is used to set extra query parameters on the
    auth_uri. For example, the access_type and approval_prompt
    query parameters can be set via kwargs.

    Args:
      client_id: string, client identifier.
      client_secret: string client secret.
      scope: string or iterable of strings, scope(s) of the credentials being
        requested.
      redirect_uri: string, Either the string 'urn:ietf:wg:oauth:2.0:oob' for
        a non-web-based application, or a URI that handles the callback from
        the authorization server.
      user_agent: string, HTTP User-Agent to provide for this application.
      auth_uri: string, URI for authorization endpoint. For convenience
        defaults to Google's endpoints but any OAuth 2.0 provider can be used.
      token_uri: string, URI for token endpoint. For convenience
        defaults to Google's endpoints but any OAuth 2.0 provider can be used.
      revoke_uri: string, URI for revoke endpoint. For convenience
        defaults to Google's endpoints but any OAuth 2.0 provider can be used.
      login_hint: string, Either an email address or domain. Passing this hint
        will either pre-fill the email box on the sign-in form or select the
        proper multi-login session, thereby simplifying the login flow.
      device_uri: string, URI for device authorization endpoint. For convenience
        defaults to Google's endpoints but any OAuth 2.0 provider can be used.
      **kwargs: dict, The keyword arguments are all optional and required
                        parameters for the OAuth calls.
    """
    self.client_id = client_id
    self.client_secret = client_secret
    self.scope = util.scopes_to_string(scope)
    self.redirect_uri = redirect_uri
    self.login_hint = login_hint
    self.user_agent = user_agent
    self.auth_uri = auth_uri
    self.token_uri = token_uri
    self.revoke_uri = revoke_uri
    self.device_uri = device_uri
    self.params = {
        'access_type': 'offline',
        'response_type': 'code',
    }
    self.params.update(kwargs)

  @util.positional(1)
  def step1_get_authorize_url(self, redirect_uri=None):
    """Returns a URI to redirect to the provider.

    Args:
      redirect_uri: string, Either the string 'urn:ietf:wg:oauth:2.0:oob' for
        a non-web-based application, or a URI that handles the callback from
        the authorization server. This parameter is deprecated, please move to
        passing the redirect_uri in via the constructor.

    Returns:
      A URI as a string to redirect the user to begin the authorization flow.
    """
    if redirect_uri is not None:
      logger.warning(('The redirect_uri parameter for '
          'OAuth2WebServerFlow.step1_get_authorize_url is deprecated. Please '
          'move to passing the redirect_uri in via the constructor.'))
      self.redirect_uri = redirect_uri

    if self.redirect_uri is None:
      raise ValueError('The value of redirect_uri must not be None.')

    query_params = {
        'client_id': self.client_id,
        'redirect_uri': self.redirect_uri,
        'scope': self.scope,
    }
    if self.login_hint is not None:
      query_params['login_hint'] = self.login_hint
    query_params.update(self.params)
    return _update_query_params(self.auth_uri, query_params)

  @util.positional(1)
  def step1_get_device_and_user_codes(self, http=None):
    """Returns a user code and the verification URL where to enter it

    Returns:
      A user code as a string for the user to authorize the application
      An URL as a string where the user has to enter the code
    """
    if self.device_uri is None:
      raise ValueError('The value of device_uri must not be None.')

    body = urllib.urlencode({
        'client_id': self.client_id,
        'scope': self.scope,
    })
    headers = {
        'content-type': 'application/x-www-form-urlencoded',
    }

    if self.user_agent is not None:
      headers['user-agent'] = self.user_agent

    if http is None:
      http = httplib2.Http()

    resp, content = http.request(self.device_uri, method='POST', body=body,
                                 headers=headers)
    if resp.status == 200:
      try:
        flow_info = simplejson.loads(content)
      except ValueError as e:
        raise OAuth2DeviceCodeError(
            'Could not parse server response as JSON: "%s", error: "%s"' % (
                content, e))
      return DeviceFlowInfo.FromResponse(flow_info)
    else:
      error_msg = 'Invalid response %s.' % resp.status
      try:
        d = simplejson.loads(content)
        if 'error' in d:
          error_msg += ' Error: %s' % d['error']
      except ValueError:
        # Couldn't decode a JSON response, stick with the default message.
        pass
      raise OAuth2DeviceCodeError(error_msg)

  @util.positional(2)
  def step2_exchange(self, code=None, http=None, device_flow_info=None):
    """Exchanges a code for OAuth2Credentials.

    Args:

      code: string, dict or None. For a non-device flow, this is
          either the response code as a string, or a dictionary of
          query parameters to the redirect_uri. For a device flow,
          this should be None.
      http: httplib2.Http, optional http instance to use when fetching
          credentials.
      device_flow_info: DeviceFlowInfo, return value from step1 in the
          case of a device flow.

    Returns:
      An OAuth2Credentials object that can be used to authorize requests.

    Raises:
      FlowExchangeError: if a problem occured exchanging the code for a
          refresh_token.
      ValueError: if code and device_flow_info are both provided or both
          missing.

<<<<<<< HEAD
    if not isinstance(code, six.string_types):
=======
    """
    if code is None and device_flow_info is None:
      raise ValueError('No code or device_flow_info provided.')
    if code is not None and device_flow_info is not None:
      raise ValueError('Cannot provide both code and device_flow_info.')

    if code is None:
      code = device_flow_info.device_code
    elif isinstance(code, dict):
>>>>>>> 27851f7b
      if 'code' not in code:
        raise FlowExchangeError(code.get(
            'error', 'No code was supplied in the query parameters.'))
      code = code['code']

<<<<<<< HEAD
    body = urllib.parse.urlencode({
        'grant_type': 'authorization_code',
=======
    post_data = {
>>>>>>> 27851f7b
        'client_id': self.client_id,
        'client_secret': self.client_secret,
        'code': code,
        'scope': self.scope,
    }
    if device_flow_info is not None:
      post_data['grant_type'] = 'http://oauth.net/grant_type/device/1.0'
    else:
      post_data['grant_type'] = 'authorization_code'
      post_data['redirect_uri'] = self.redirect_uri
    body = urllib.urlencode(post_data)
    headers = {
        'content-type': 'application/x-www-form-urlencoded',
    }

    if self.user_agent is not None:
      headers['user-agent'] = self.user_agent

    if http is None:
      http = httplib2.Http()

    resp, content = http.request(self.token_uri, method='POST', body=body,
                                 headers=headers)
    d = _parse_exchange_token_response(content)
    if resp.status == 200 and 'access_token' in d:
      access_token = d['access_token']
      refresh_token = d.get('refresh_token', None)
      if not refresh_token:
        logger.info(
            'Received token response with no refresh_token. Consider '
            "reauthenticating with approval_prompt='force'.")
      token_expiry = None
      if 'expires_in' in d:
        token_expiry = datetime.datetime.utcnow() + datetime.timedelta(
            seconds=int(d['expires_in']))

      if 'id_token' in d:
        d['id_token'] = _extract_id_token(d['id_token'])

      logger.info('Successfully retrieved access token')
      return OAuth2Credentials(access_token, self.client_id,
                               self.client_secret, refresh_token, token_expiry,
                               self.token_uri, self.user_agent,
                               revoke_uri=self.revoke_uri,
                               id_token=d.get('id_token', None),
                               token_response=d)
    else:
      logger.info('Failed to retrieve access token: %s' % content)
      if 'error' in d:
        # you never know what those providers got to say
        error_msg = str(d['error'])
      else:
        error_msg = 'Invalid response: %s.' % str(resp.status)
      raise FlowExchangeError(error_msg)


@util.positional(2)
def flow_from_clientsecrets(filename, scope, redirect_uri=None,
                            message=None, cache=None, login_hint=None,
                            device_uri=None):
  """Create a Flow from a clientsecrets file.

  Will create the right kind of Flow based on the contents of the clientsecrets
  file or will raise InvalidClientSecretsError for unknown types of Flows.

  Args:
    filename: string, File name of client secrets.
    scope: string or iterable of strings, scope(s) to request.
    redirect_uri: string, Either the string 'urn:ietf:wg:oauth:2.0:oob' for
      a non-web-based application, or a URI that handles the callback from
      the authorization server.
    message: string, A friendly string to display to the user if the
      clientsecrets file is missing or invalid. If message is provided then
      sys.exit will be called in the case of an error. If message in not
      provided then clientsecrets.InvalidClientSecretsError will be raised.
    cache: An optional cache service client that implements get() and set()
      methods. See clientsecrets.loadfile() for details.
    login_hint: string, Either an email address or domain. Passing this hint
      will either pre-fill the email box on the sign-in form or select the
      proper multi-login session, thereby simplifying the login flow.
    device_uri: string, URI for device authorization endpoint. For convenience
      defaults to Google's endpoints but any OAuth 2.0 provider can be used.

  Returns:
    A Flow object.

  Raises:
    UnknownClientSecretsFlowError if the file describes an unknown kind of Flow.
    clientsecrets.InvalidClientSecretsError if the clientsecrets file is
      invalid.
  """
  try:
    client_type, client_info = clientsecrets.loadfile(filename, cache=cache)
    if client_type in (clientsecrets.TYPE_WEB, clientsecrets.TYPE_INSTALLED):
      constructor_kwargs = {
          'redirect_uri': redirect_uri,
          'auth_uri': client_info['auth_uri'],
          'token_uri': client_info['token_uri'],
          'login_hint': login_hint,
      }
      revoke_uri = client_info.get('revoke_uri')
      if revoke_uri is not None:
        constructor_kwargs['revoke_uri'] = revoke_uri
      if device_uri is not None:
        constructor_kwargs['device_uri'] = device_uri
      return OAuth2WebServerFlow(
          client_info['client_id'], client_info['client_secret'],
          scope, **constructor_kwargs)

  except clientsecrets.InvalidClientSecretsError:
    if message:
      sys.exit(message)
    else:
      raise
  else:
    raise UnknownClientSecretsFlowError(
        'This OAuth 2.0 flow is unsupported: %r' % client_type)<|MERGE_RESOLUTION|>--- conflicted
+++ resolved
@@ -1768,9 +1768,6 @@
       ValueError: if code and device_flow_info are both provided or both
           missing.
 
-<<<<<<< HEAD
-    if not isinstance(code, six.string_types):
-=======
     """
     if code is None and device_flow_info is None:
       raise ValueError('No code or device_flow_info provided.')
@@ -1780,18 +1777,12 @@
     if code is None:
       code = device_flow_info.device_code
     elif isinstance(code, dict):
->>>>>>> 27851f7b
       if 'code' not in code:
         raise FlowExchangeError(code.get(
             'error', 'No code was supplied in the query parameters.'))
       code = code['code']
 
-<<<<<<< HEAD
-    body = urllib.parse.urlencode({
-        'grant_type': 'authorization_code',
-=======
     post_data = {
->>>>>>> 27851f7b
         'client_id': self.client_id,
         'client_secret': self.client_secret,
         'code': code,
@@ -1802,7 +1793,7 @@
     else:
       post_data['grant_type'] = 'authorization_code'
       post_data['redirect_uri'] = self.redirect_uri
-    body = urllib.urlencode(post_data)
+    body = urllib.parse.urlencode(post_data)
     headers = {
         'content-type': 'application/x-www-form-urlencoded',
     }

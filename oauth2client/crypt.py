# -*- coding: utf-8 -*-
#
# Copyright (C) 2011 Google Inc.
#
# Licensed under the Apache License, Version 2.0 (the "License");
# you may not use this file except in compliance with the License.
# You may obtain a copy of the License at
#
#      http://www.apache.org/licenses/LICENSE-2.0
#
# Unless required by applicable law or agreed to in writing, software
# distributed under the License is distributed on an "AS IS" BASIS,
# WITHOUT WARRANTIES OR CONDITIONS OF ANY KIND, either express or implied.
# See the License for the specific language governing permissions and
# limitations under the License.

import base64
import hashlib
import json
import logging
import time

<<<<<<< HEAD
import sys
if sys.version > '3':
  long = int

from oauth2client.anyjson import simplejson

=======
>>>>>>> ff74634c

CLOCK_SKEW_SECS = 300  # 5 minutes in seconds
AUTH_TOKEN_LIFETIME_SECS = 300  # 5 minutes in seconds
MAX_TOKEN_LIFETIME_SECS = 86400  # 1 day in seconds


logger = logging.getLogger(__name__)


class AppIdentityError(Exception):
  pass


try:
  from OpenSSL import crypto

  class OpenSSLVerifier(object):
    """Verifies the signature on a message."""

    def __init__(self, pubkey):
      """Constructor.

      Args:
        pubkey, OpenSSL.crypto.PKey, The public key to verify with.
      """
      self._pubkey = pubkey

    def verify(self, message, signature):
      """Verifies a message against a signature.

      Args:
        message: string, The message to verify.
        signature: string, The signature on the message.

      Returns:
        True if message was signed by the private key associated with the public
        key that this object was constructed with.
      """
      try:
        crypto.verify(self._pubkey, signature, message, 'sha256')
        return True
      except:
        return False

    @staticmethod
    def from_string(key_pem, is_x509_cert):
      """Construct a Verified instance from a string.

      Args:
        key_pem: string, public key in PEM format.
        is_x509_cert: bool, True if key_pem is an X509 cert, otherwise it is
          expected to be an RSA key in PEM format.

      Returns:
        Verifier instance.

      Raises:
        OpenSSL.crypto.Error if the key_pem can't be parsed.
      """
      if is_x509_cert:
        pubkey = crypto.load_certificate(crypto.FILETYPE_PEM, key_pem)
      else:
        pubkey = crypto.load_privatekey(crypto.FILETYPE_PEM, key_pem)
      return OpenSSLVerifier(pubkey)


  class OpenSSLSigner(object):
    """Signs messages with a private key."""

    def __init__(self, pkey):
      """Constructor.

      Args:
        pkey, OpenSSL.crypto.PKey (or equiv), The private key to sign with.
      """
      self._key = pkey

    def sign(self, message):
      """Signs a message.

      Args:
        message: string, Message to be signed.

      Returns:
        string, The signature of the message for the given key.
      """
      message = str(message)
      try:
        signed_message = crypto.sign(self._key, message, 'sha256')
      except TypeError:
        # Failed as str, so let's try with bytes (probably 0.14+)
        message = str.encode(message)
        signed_message = crypto.sign(self._key, message, 'sha256')
      return signed_message

    @staticmethod
    def from_string(key, password='notasecret'):
      """Construct a Signer instance from a string.

      Args:
        key: string, private key in PKCS12 or PEM format.
        password: string, password for the private key file.

      Returns:
        Signer instance.

      Raises:
        OpenSSL.crypto.Error if the key can't be parsed.
      """
      parsed_pem_key = _parse_pem_key(key)
      if parsed_pem_key:
        pkey = crypto.load_privatekey(crypto.FILETYPE_PEM, parsed_pem_key)
      else:
        # OpenSSL 0.13 needs password to be str
        # OpenSSL 0.14 needs password to be bytes
        password = str(password)
        try:
          pkey = crypto.load_pkcs12(key, password).get_privatekey()
        except TypeError:
          # Failed as str, so let's try with bytes (probably 0.14+)
          password = str.encode(password)
          pkey = crypto.load_pkcs12(key, password).get_privatekey()
      return OpenSSLSigner(pkey)

except ImportError:
  OpenSSLVerifier = None
  OpenSSLSigner = None


try:
  from Crypto.PublicKey import RSA
  from Crypto.Hash import SHA256
  from Crypto.Signature import PKCS1_v1_5


  class PyCryptoVerifier(object):
    """Verifies the signature on a message."""

    def __init__(self, pubkey):
      """Constructor.

      Args:
        pubkey, OpenSSL.crypto.PKey (or equiv), The public key to verify with.
      """
      self._pubkey = pubkey

    def verify(self, message, signature):
      """Verifies a message against a signature.

      Args:
        message: string, The message to verify.
        signature: string, The signature on the message.

      Returns:
        True if message was signed by the private key associated with the public
        key that this object was constructed with.
      """
      try:
        return PKCS1_v1_5.new(self._pubkey).verify(
            SHA256.new(message), signature)
      except:
        return False

    @staticmethod
    def from_string(key_pem, is_x509_cert):
      """Construct a Verified instance from a string.

      Args:
        key_pem: string, public key in PEM format.
        is_x509_cert: bool, True if key_pem is an X509 cert, otherwise it is
          expected to be an RSA key in PEM format.

      Returns:
        Verifier instance.

      Raises:
        NotImplementedError if is_x509_cert is true.
      """
      if is_x509_cert:
        raise NotImplementedError(
            'X509 certs are not supported by the PyCrypto library. '
            'Try using PyOpenSSL if native code is an option.')
      else:
        pubkey = RSA.importKey(key_pem)
      return PyCryptoVerifier(pubkey)


  class PyCryptoSigner(object):
    """Signs messages with a private key."""

    def __init__(self, pkey):
      """Constructor.

      Args:
        pkey, OpenSSL.crypto.PKey (or equiv), The private key to sign with.
      """
      self._key = pkey

    def sign(self, message):
      """Signs a message.

      Args:
        message: string, Message to be signed.

      Returns:
        string, The signature of the message for the given key.
      """
      try:
        message = str.encode(message)
      except TypeError:
        pass
      return PKCS1_v1_5.new(self._key).sign(SHA256.new(message))

    @staticmethod
    def from_string(key, password='notasecret'):
      """Construct a Signer instance from a string.

      Args:
        key: string, private key in PEM format.
        password: string, password for private key file. Unused for PEM files.

      Returns:
        Signer instance.

      Raises:
        NotImplementedError if they key isn't in PEM format.
      """
      parsed_pem_key = _parse_pem_key(key)
      if parsed_pem_key:
        pkey = RSA.importKey(parsed_pem_key)
      else:
        raise NotImplementedError(
            'PKCS12 format is not supported by the PyCrypto library. '
            'Try converting to a "PEM" '
            '(openssl pkcs12 -in xxxxx.p12 -nodes -nocerts > privatekey.pem) '
            'or using PyOpenSSL if native code is an option.')
      return PyCryptoSigner(pkey)

except ImportError:
  PyCryptoVerifier = None
  PyCryptoSigner = None


if OpenSSLSigner:
  Signer = OpenSSLSigner
  Verifier = OpenSSLVerifier
elif PyCryptoSigner:
  Signer = PyCryptoSigner
  Verifier = PyCryptoVerifier
else:
  raise ImportError('No encryption library found. Please install either '
                    'PyOpenSSL, or PyCrypto 2.6 or later')


def _parse_pem_key(raw_key_input):
  """Identify and extract PEM keys.

  Determines whether the given key is in the format of PEM key, and extracts
  the relevant part of the key if it is.

  Args:
    raw_key_input: The contents of a private key file (either PEM or PKCS12).

  Returns:
    string, The actual key if the contents are from a PEM file, or else None.
  """
  offset = raw_key_input.find(b'-----BEGIN ')
  if offset != -1:
    return raw_key_input[offset:]
  else:
    return None

def _urlsafe_b64encode(raw_bytes):
  # Make sure our bytes are actually bytes
  try:
    raw_bytes = str.encode(raw_bytes)
  except (TypeError, UnicodeDecodeError):
    pass
  return bytes.decode(base64.urlsafe_b64encode(raw_bytes)).rstrip('=')


def _urlsafe_b64decode(b64string):
  # Guard against unicode strings, which base64 can't handle.
  b64string = b64string.encode('ascii')
  padded = b64string + b'=' * (4 - len(b64string) % 4)
  return base64.urlsafe_b64decode(padded)


def _json_encode(data):
  return json.dumps(data, separators = (',', ':'))


def make_signed_jwt(signer, payload):
  """Make a signed JWT.

  See http://self-issued.info/docs/draft-jones-json-web-token.html.

  Args:
    signer: crypt.Signer, Cryptographic signer.
    payload: dict, Dictionary of data to convert to JSON and then sign.

  Returns:
    string, The JWT for the payload.
  """
  header = {'typ': 'JWT', 'alg': 'RS256'}

  segments = [
          _urlsafe_b64encode(_json_encode(header)),
          _urlsafe_b64encode(_json_encode(payload)),
  ]
  signing_input = '.'.join(segments)

  signature = signer.sign(signing_input)
  segments.append(_urlsafe_b64encode(signature))

  logger.debug(str(segments))

  return '.'.join(segments)


def verify_signed_jwt_with_certs(jwt, certs, audience):
  """Verify a JWT against public certs.

  See http://self-issued.info/docs/draft-jones-json-web-token.html.

  Args:
    jwt: string, A JWT.
    certs: dict, Dictionary where values of public keys in PEM format.
    audience: string, The audience, 'aud', that this JWT should contain. If
      None then the JWT's 'aud' parameter is not verified.

  Returns:
    dict, The deserialized JSON payload in the JWT.

  Raises:
    AppIdentityError if any checks are failed.
  """
  segments = jwt.split('.')

  if len(segments) != 3:
    raise AppIdentityError('Wrong number of segments in token: %s' % jwt)
  signed = '%s.%s' % (segments[0], segments[1])
  try:
    signed_bytes = str.encode(signed)
  except TypeError:
    signed_bytes = None
  try:
    signed_str = str(signed)
  except TypeError:
    signed_str = None

  signature = _urlsafe_b64decode(segments[2])

  # Parse token.
  json_body = _urlsafe_b64decode(segments[1])
  try:
<<<<<<< HEAD
    json_body = bytes.decode(json_body)
    parsed = simplejson.loads(json_body)
=======
    parsed = json.loads(json_body)
>>>>>>> ff74634c
  except:
    raise AppIdentityError('Can\'t parse token: %s' % json_body)

  # Check signature.
  verified = False
  for _, pem in certs.items():
    verifier = Verifier.from_string(pem, True)
<<<<<<< HEAD
    # Python2
    if (verifier.verify(signed_str, signature)):
      verified = True
      break
    # Python3
    if (verifier.verify(signed_bytes, signature)):
=======
    if verifier.verify(signed, signature):
>>>>>>> ff74634c
      verified = True
      break
  if not verified:
    raise AppIdentityError('Invalid token signature: %s' % jwt)

  # Check creation timestamp.
  iat = parsed.get('iat')
  if iat is None:
    raise AppIdentityError('No iat field in token: %s' % json_body)
  earliest = iat - CLOCK_SKEW_SECS

  # Check expiration timestamp.
  now = long(time.time())
  exp = parsed.get('exp')
  if exp is None:
    raise AppIdentityError('No exp field in token: %s' % json_body)
  if exp >= now + MAX_TOKEN_LIFETIME_SECS:
    raise AppIdentityError('exp field too far in future: %s' % json_body)
  latest = exp + CLOCK_SKEW_SECS

  if now < earliest:
    raise AppIdentityError('Token used too early, %d < %d: %s' %
                           (now, earliest, json_body))
  if now > latest:
    raise AppIdentityError('Token used too late, %d > %d: %s' %
                           (now, latest, json_body))

  # Check audience.
  if audience is not None:
    aud = parsed.get('aud')
    if aud is None:
      raise AppIdentityError('No aud field in token: %s' % json_body)
    if aud != audience:
      raise AppIdentityError('Wrong recipient, %s != %s: %s' %
                             (aud, audience, json_body))

  return parsed<|MERGE_RESOLUTION|>--- conflicted
+++ resolved
@@ -18,17 +18,12 @@
 import hashlib
 import json
 import logging
+import sys
 import time
 
-<<<<<<< HEAD
-import sys
-if sys.version > '3':
+if sys.version_info[0] >= 3:
   long = int
 
-from oauth2client.anyjson import simplejson
-
-=======
->>>>>>> ff74634c
 
 CLOCK_SKEW_SECS = 300  # 5 minutes in seconds
 AUTH_TOKEN_LIFETIME_SECS = 300  # 5 minutes in seconds
@@ -385,12 +380,8 @@
   # Parse token.
   json_body = _urlsafe_b64decode(segments[1])
   try:
-<<<<<<< HEAD
     json_body = bytes.decode(json_body)
-    parsed = simplejson.loads(json_body)
-=======
     parsed = json.loads(json_body)
->>>>>>> ff74634c
   except:
     raise AppIdentityError('Can\'t parse token: %s' % json_body)
 
@@ -398,16 +389,12 @@
   verified = False
   for _, pem in certs.items():
     verifier = Verifier.from_string(pem, True)
-<<<<<<< HEAD
     # Python2
-    if (verifier.verify(signed_str, signature)):
+    if verifier.verify(signed_str, signature):
       verified = True
       break
     # Python3
-    if (verifier.verify(signed_bytes, signature)):
-=======
-    if verifier.verify(signed, signature):
->>>>>>> ff74634c
+    if verifier.verify(signed_bytes, signature):
       verified = True
       break
   if not verified:
